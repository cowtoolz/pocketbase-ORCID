--- conflicted
+++ resolved
@@ -24,11 +24,7 @@
 	// use a fixed connection pool to limit the SQLITE_BUSY errors
 	// and reduce the open file descriptors
 	// (the limits are arbitrary and may change in the future)
-<<<<<<< HEAD
 	db.DB().SetMaxOpenConns(1000)
-=======
-	db.DB().SetMaxOpenConns(500)
->>>>>>> 099230a5
 	db.DB().SetMaxIdleConns(30)
 	db.DB().SetConnMaxIdleTime(5 * time.Minute)
 
