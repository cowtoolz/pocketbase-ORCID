<!DOCTYPE html>
<html lang="en">
<head>
    <meta charset="UTF-8" />
    <meta name="viewport" content="width=device-width, initial-scale=1.0" />

    <title>PocketBase</title>

    <link rel="apple-touch-icon" sizes="180x180" href="./images/favicon/apple-touch-icon.png">
    <link rel="mask-icon" href="./images/favicon/safari-pinned-tab.svg" color="#000000">
    <link rel="shortcut icon" type="image/png" href="./images/favicon/favicon.png">

    <!-- prefetch common tinymce resources to speed up the initial loading times -->
    <link rel="prefetch" href="./libs/tinymce/skins/content/default/content.min.css" as="style" />
    <link rel="prefetch" href="./libs/tinymce/skins/ui/pocketbase/skin.min.css" as="style" />
    <link rel="prefetch" href="./libs/tinymce/skins/ui/pocketbase/content.min.css" as="style" />
    <link rel="prefetch" href="./libs/tinymce/tinymce.min.js" as="script" />
    <link rel="prefetch" href="./libs/tinymce/themes/silver/theme.min.js" as="script" />
    <link rel="prefetch" href="./libs/tinymce/models/dom/model.min.js" as="script" />
    <link rel="prefetch" href="./libs/tinymce/icons/default/icons.min.js" as="script" />
    <link rel="prefetch" href="./libs/tinymce/plugins/directionality/plugin.min.js" as="script" />
    <link rel="prefetch" href="./libs/tinymce/plugins/autoresize/plugin.min.js" as="script" />
    <link rel="prefetch" href="./libs/tinymce/plugins/autolink/plugin.min.js" as="script" />
    <link rel="prefetch" href="./libs/tinymce/plugins/lists/plugin.min.js" as="script" />
    <link rel="prefetch" href="./libs/tinymce/plugins/link/plugin.min.js" as="script" />
    <link rel="prefetch" href="./libs/tinymce/plugins/image/plugin.min.js" as="script" />
    <link rel="prefetch" href="./libs/tinymce/plugins/searchreplace/plugin.min.js" as="script" />
    <link rel="prefetch" href="./libs/tinymce/plugins/fullscreen/plugin.min.js" as="script" />
    <link rel="prefetch" href="./libs/tinymce/plugins/media/plugin.min.js" as="script" />
    <link rel="prefetch" href="./libs/tinymce/plugins/table/plugin.min.js" as="script" />
    <link rel="prefetch" href="./libs/tinymce/plugins/code/plugin.min.js" as="script" />
    <link rel="prefetch" href="./libs/tinymce/plugins/codesample/plugin.min.js" as="script" />

    <link href="./libs/prism/prism.min.css" rel="stylesheet">
    <script src="./libs/prism/prism.min.js" data-manual></script>
    <script>
        window.Prism = window.Prism || {};
        window.Prism.manual = true;
    </script>
<<<<<<< HEAD
  <script type="module" crossorigin src="./assets/index-YRSM_9Fz.js"></script>
=======
  <script type="module" crossorigin src="./assets/index-BiaJFyLM.js"></script>
>>>>>>> 4f35fb74
  <link rel="stylesheet" crossorigin href="./assets/index-DsG6zVsQ.css">
</head>
<body>
    <div id="app"></div>
</body>
</html><|MERGE_RESOLUTION|>--- conflicted
+++ resolved
@@ -37,11 +37,7 @@
         window.Prism = window.Prism || {};
         window.Prism.manual = true;
     </script>
-<<<<<<< HEAD
-  <script type="module" crossorigin src="./assets/index-YRSM_9Fz.js"></script>
-=======
-  <script type="module" crossorigin src="./assets/index-BiaJFyLM.js"></script>
->>>>>>> 4f35fb74
+  <script type="module" crossorigin src="./assets/index-BMQjIOSQ.js"></script>
   <link rel="stylesheet" crossorigin href="./assets/index-DsG6zVsQ.css">
 </head>
 <body>
