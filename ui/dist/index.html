--- conflicted
+++ resolved
@@ -24,13 +24,8 @@
         window.Prism = window.Prism || {};
         window.Prism.manual = true;
     </script>
-<<<<<<< HEAD
-  <script type="module" crossorigin src="./assets/index-967015d1.js"></script>
+  <script type="module" crossorigin src="./assets/index-f7268f8b.js"></script>
   <link rel="stylesheet" href="./assets/index-88c458ef.css">
-=======
-  <script type="module" crossorigin src="./assets/index.536fddcb.js"></script>
-  <link rel="stylesheet" href="./assets/index.37ff9e3f.css">
->>>>>>> c1921aee
 </head>
 <body>
     <div id="app"></div>
